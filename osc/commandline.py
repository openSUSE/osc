--- conflicted
+++ resolved
@@ -144,23 +144,7 @@
             # HACK: never ask for credentials when displaying help
             return
 
-<<<<<<< HEAD
-        if args.apiurl is None:
-            # apiurl hasn't been specified by the user
-            # we need to set it here because the 'default' option of an argument doesn't support lazy evaluation
-            try:
-                # try reading the apiurl from the working copy
-                args.apiurl = osc_store.Store(Path.cwd()).apiurl
-            except oscerr.NoWorkingCopy:
-                # we can't use conf.config["apiurl"] because it contains the default "https://api.opensuse.org"
-                # let's leave setting the right value to conf.get_config()
-                pass
-        else:
-            # apiurl has been specified by the user, let's ignore OSC_APIURL env
-            os.environ.pop("OSC_APIURL", None)
-
-=======
->>>>>>> ed279c72
+
         overrides = {}
         for i in args.setopt:
             key, value = i.split("=")
